--- conflicted
+++ resolved
@@ -82,32 +82,20 @@
     'recurrence', 'recurrence_end_date', 'recurrence_days', 'recurrence_interval',
   ]
 
-<<<<<<< HEAD
   WEEKLY_DAYS = [u'Sunday', u'Monday', u'Tuesday', u'Wednesday', u'Thursday', u'Friday', u'Saturday']
 
-  def __init__(self, service, id=None, xml=None, calendar_id=u'calendar', **kwargs):
-=======
   def __init__(self, service, id=None, calendar_id=u'calendar', xml=None, **kwargs):
->>>>>>> 66f0824c
     self.service = service
     self.calendar_id = calendar_id
 
     if xml is not None:
       self._init_from_xml(xml)
-<<<<<<< HEAD
-    if id is None:
-=======
     elif id is None:
->>>>>>> 66f0824c
       self._update_properties(kwargs)
     else:
       self._init_from_service(id)
 
     self._track_dirty_attributes = True  # magically look for changed attributes
-
-  def _init_from_xml(self, xml):
-    """ Parse xml and create event from it.  Useful for creating events from a previous exchange response. """
-    raise NotImplementedError
 
   def _init_from_service(self, id):
     """ Connect to the Exchange service and grab all the properties out of it. """
