# -*- coding: utf-8 -*-
"""
(c) 2013 LinkedIn Corp. All rights reserved.
Licensed under the Apache License, Version 2.0 (the "License");?you may not use this file except in compliance with the License. You may obtain a copy of the License at  http://www.apache.org/licenses/LICENSE-2.0

Unless required by applicable law or agreed to in writing, software?distributed under the License is distributed on an "AS IS" BASIS, WITHOUT WARRANTIES OR CONDITIONS OF ANY KIND, either express or implied.
"""
<<<<<<< HEAD
from datetime import datetime, timedelta, date
=======
from datetime import datetime, timedelta
>>>>>>> 66f0824c
from pytz import utc
from collections import namedtuple
from pyexchange.base.calendar import ExchangeEventOrganizer, ExchangeEventResponse, RESPONSE_ACCEPTED, RESPONSE_DECLINED, RESPONSE_TENTATIVE, RESPONSE_UNKNOWN
from pyexchange.exchange2010.soap_request import EXCHANGE_DATE_FORMAT  # noqa

# don't remove this - a few tests import stuff this way
from ..fixtures import *  # noqa

EventFixture = namedtuple('EventFixture', ['id', 'change_key', 'calendar_id', 'subject', 'location', 'start', 'end', 'body'])
RecurringEventDailyFixture = namedtuple(
  'RecurringEventDailyFixture',
  [
    'id', 'change_key', 'calendar_id', 'subject', 'location', 'start', 'end', 'body',
    'recurrence_end_date', 'recurrence_interval',
  ]
)
RecurringEventWeeklyFixture = namedtuple(
  'RecurringEventWeeklyFixture',
  [
    'id', 'change_key', 'calendar_id', 'subject', 'location', 'start', 'end', 'body',
    'recurrence_end_date', 'recurrence_interval', 'recurrence_days',
  ]
)
RecurringEventMonthlyFixture = namedtuple(
  'RecurringEventMonthlyFixture',
  [
    'id', 'change_key', 'calendar_id', 'subject', 'location', 'start', 'end', 'body',
    'recurrence_end_date', 'recurrence_interval',
  ]
)
RecurringEventYearlyFixture = namedtuple(
  'RecurringEventYearlyFixture',
  [
    'id', 'change_key', 'calendar_id', 'subject', 'location', 'start', 'end', 'body',
    'recurrence_end_date',
  ]
)
FolderFixture = namedtuple('FolderFixture', ['id', 'change_key', 'display_name', 'parent_id', 'folder_type'])

TEST_FOLDER = FolderFixture(
  id=u'AABBCCDDEEFF',
  change_key=u'GGHHIIJJKKLLMM',
  display_name=u'Conference Room ★',
  parent_id=u'FFEEDDCCBBAA',
  folder_type=u'Folder',
)

TEST_EVENT = EventFixture(id=u'AABBCCDDEEFF',
                          change_key=u'GGHHIIJJKKLLMM',
                          calendar_id='calendar',
                          subject=u'нyвrιd ѕolαr eclιpѕe',
                          location=u'söüth päċïfïċ (40.1°S 123.7°W)',
                          start=datetime(year=2050, month=5, day=20, hour=20, minute=42, second=50, tzinfo=utc),
                          end=datetime(year=2050, month=5, day=20, hour=21, minute=43, second=51, tzinfo=utc),
                          body=u'rärr ï äm ä dïnösäür')

TEST_EVENT_LIST_START=datetime(year=2050, month=4, day=20, hour=20, minute=42, second=50)
TEST_EVENT_LIST_END=datetime(year=2050, month=5, day=20, hour=21, minute=43, second=51)

TEST_EVENT_UPDATED = EventFixture(id=u'AABBCCDDEEFF',
                                  change_key=u'XXXXVVV',
                                  calendar_id='calendar',
                                  subject=u'spärklÿ hämstër sümmër bäll',
                                  location=u'häppÿ fröġ länd',
                                  start=datetime(year=2040, month=4, day=19, hour=19, minute=41, second=49, tzinfo=utc),
                                  end=datetime(year=2060, month=4, day=19, hour=20, minute=42, second=50, tzinfo=utc),
                                  body=u'śő śhíńý śő véŕý śhíńý')

TEST_EVENT_MOVED = EventFixture(
  id=u'AABBCCDDEEFFAABBCCDDEEFF',
  change_key=u'GGHHIIJJKKLLMMGGHHIIJJKKLLMM',
<<<<<<< HEAD
  calendar_id='calendar',
=======
>>>>>>> 66f0824c
  subject=u'нyвrιd ѕolαr eclιpѕe',
  location=u'söüth päċïfïċ (40.1°S 123.7°W)',
  start=datetime(year=2050, month=5, day=20, hour=20, minute=42, second=50, tzinfo=utc),
  end=datetime(year=2050, month=5, day=20, hour=21, minute=43, second=51, tzinfo=utc),
<<<<<<< HEAD
  body=u'rärr ï äm ä dïnösäür',
)

TEST_RECURRING_EVENT_DAILY = RecurringEventDailyFixture(
  id=u'AABBCCDDEEFF',
  change_key=u'GGHHIIJJKKLLMM',
  calendar_id='calendar',
  subject=u'нyвrιd ѕolαr eclιpѕe',
  location=u'söüth päċïfïċ (40.1°S 123.7°W)',
  start=datetime(year=2050, month=5, day=20, hour=20, minute=42, second=50, tzinfo=utc),
  end=datetime(year=2050, month=5, day=20, hour=21, minute=43, second=51, tzinfo=utc),
  body=u'rärr ï äm ä dïnösäür',
  recurrence_interval=1,
  recurrence_end_date=date(year=2050, month=5, day=25),
)

TEST_RECURRING_EVENT_WEEKLY = RecurringEventWeeklyFixture(
  id=u'AABBCCDDEEFF',
  change_key=u'GGHHIIJJKKLLMM',
  calendar_id='calendar',
  subject=u'нyвrιd ѕolαr eclιpѕe',
  location=u'söüth päċïfïċ (40.1°S 123.7°W)',
  start=datetime(year=2050, month=5, day=20, hour=20, minute=42, second=50, tzinfo=utc),
  end=datetime(year=2050, month=5, day=20, hour=21, minute=43, second=51, tzinfo=utc),
  body=u'rärr ï äm ä dïnösäür',
  recurrence_interval=1,
  recurrence_end_date=date(year=2050, month=5, day=31),
  recurrence_days='Monday Tuesday Friday',
)

TEST_RECURRING_EVENT_MONTHLY = RecurringEventMonthlyFixture(
  id=u'AABBCCDDEEFF',
  change_key=u'GGHHIIJJKKLLMM',
  calendar_id='calendar',
  subject=u'нyвrιd ѕolαr eclιpѕe',
  location=u'söüth päċïfïċ (40.1°S 123.7°W)',
  start=datetime(year=2050, month=5, day=20, hour=20, minute=42, second=50, tzinfo=utc),
  end=datetime(year=2050, month=5, day=20, hour=21, minute=43, second=51, tzinfo=utc),
  body=u'rärr ï äm ä dïnösäür',
  recurrence_interval=1,
  recurrence_end_date=date(year=2050, month=7, day=31),
)

TEST_RECURRING_EVENT_YEARLY = RecurringEventYearlyFixture(
  id=u'AABBCCDDEEFF',
  change_key=u'GGHHIIJJKKLLMM',
  calendar_id='calendar',
  subject=u'нyвrιd ѕolαr eclιpѕe',
  location=u'söüth päċïfïċ (40.1°S 123.7°W)',
  start=datetime(year=2050, month=5, day=20, hour=20, minute=42, second=50, tzinfo=utc),
  end=datetime(year=2050, month=5, day=20, hour=21, minute=43, second=51, tzinfo=utc),
  body=u'rärr ï äm ä dïnösäür',
  recurrence_end_date=date(year=2055, month=5, day=31),
)

TEST_EVENT_DAILY_OCCURRENCES = list()
for day in range(20, 25):
  TEST_EVENT_DAILY_OCCURRENCES.append(
    EventFixture(
      id=str(day) * 10,
      change_key=u'GGHHIIJJKKLLMM',
      subject=u'нyвrιd ѕolαr eclιpѕe',
      location=u'söüth päċïfïċ (40.1°S 123.7°W)',
      start=datetime(year=2050, month=5, day=day, hour=20, minute=42, second=50, tzinfo=utc),
      end=datetime(year=2050, month=5, day=day, hour=21, minute=43, second=51, tzinfo=utc),
      body=u'rärr ï äm ä dïnösäür',
      calendar_id='calendar',
    )
  )
=======
  body=u'rärr ï äm ä dïnösäür'
)
>>>>>>> 66f0824c

NOW = datetime.utcnow().replace(microsecond=0).replace(tzinfo=utc)  # If you don't remove microseconds, it screws with datetime comparisions :/

ORGANIZER = ExchangeEventOrganizer(name=u'émmý ńőéthéŕ', email=u'noether@test.linkedin.com')

# ['name', 'email', 'response', 'last_response', 'required']
PERSON_REQUIRED_ACCEPTED = ExchangeEventResponse(name=u'ämëlïä ëärhärt', email=u'earheart@test.linkedin.com', required=True, response=RESPONSE_ACCEPTED, last_response=NOW - timedelta(days=1))
PERSON_REQUIRED_TENTATIVE = ExchangeEventResponse(name=u'máŕíé ćúŕíé', email=u'curie@test.linkedin.com', required=True, response=RESPONSE_TENTATIVE, last_response=NOW - timedelta(days=2))
PERSON_REQUIRED_DECLINED = ExchangeEventResponse(name=u'ġüïlhërmïnä süġġïä', email=u'suggia@test.linkedin.com', required=True, response=RESPONSE_DECLINED, last_response=NOW - timedelta(days=3))
PERSON_REQUIRED_UNKNOWN = ExchangeEventResponse(name=u'ŕőśálíńd fŕáńklíń', email=u'franklin@test.linkedin.com', required=True, response=RESPONSE_UNKNOWN, last_response=None)

PERSON_OPTIONAL_ACCEPTED = ExchangeEventResponse(name=u'líśé méítńéŕ', email=u'meitner@test.linkedin.com', required=False, response=RESPONSE_ACCEPTED, last_response=NOW - timedelta(days=4))
PERSON_OPTIONAL_TENTATIVE = ExchangeEventResponse(name=u'αdα lovelαce', email=u'lovelace@test.linkedin.com', required=False, response=RESPONSE_TENTATIVE, last_response=NOW - timedelta(days=5))
PERSON_OPTIONAL_DECLINED = ExchangeEventResponse(name=u'ğřăčĕ ɦŏρρĕř', email=u'hopper@test.linkedin.com', required=False, response=RESPONSE_DECLINED, last_response=NOW - timedelta(days=6))
PERSON_OPTIONAL_UNKNOWN = ExchangeEventResponse(name=u'máŕgáŕét átwőőd', email=u'atwood@test.linkedin.com', required=False, response=RESPONSE_UNKNOWN, last_response=None)

SIR_NOT_APPEARING_IN_THIS_FILM = ExchangeEventResponse(name=u'sïr nöt äppëärïnġ ïn thïs fïlm', email=u'sirnotappearinginthisfilm@test.linkedin.com', required=True, response=RESPONSE_UNKNOWN, last_response=None)
SIR_ROBIN = ExchangeEventResponse(name=u'Sir Robin', email=u'sirrobin@test.linkedin.com', required=True, response=RESPONSE_UNKNOWN, last_response=None)

PERSON_WITH_NO_EMAIL_ADDRESS = ExchangeEventResponse(name=u'I am bad', email=None, required=True, response=RESPONSE_UNKNOWN, last_response=None)

REQUIRED_PEOPLE = [PERSON_REQUIRED_ACCEPTED, PERSON_REQUIRED_TENTATIVE, PERSON_REQUIRED_DECLINED, PERSON_REQUIRED_UNKNOWN]
OPTIONAL_PEOPLE = [PERSON_OPTIONAL_ACCEPTED, PERSON_OPTIONAL_TENTATIVE, PERSON_OPTIONAL_DECLINED, PERSON_OPTIONAL_UNKNOWN]
ATTENDEE_LIST = REQUIRED_PEOPLE + OPTIONAL_PEOPLE


RESOURCE = ExchangeEventResponse(name=u'flÿïnġ dïnösäür', email=u'dinosaur@test.linkedin.com', required=True, response=RESPONSE_ACCEPTED, last_response=NOW - timedelta(days=7))
UPDATED_RESOURCE = ExchangeEventResponse(name=u'ɱăğĭč čăřρĕt', email=u'carpet@test.linkedin.com', required=True, response=RESPONSE_ACCEPTED, last_response=NOW - timedelta(days=1))

RESOURCE_WITH_NO_EMAIL_ADDRESS = ExchangeEventResponse(name=u'I am also bad', email=None, required=True, response=RESPONSE_UNKNOWN, last_response=None)

GET_ITEM_RESPONSE = u"""<s:Envelope xmlns:s="http://schemas.xmlsoap.org/soap/envelope/">
  <s:Header>
    <h:ServerVersionInfo xmlns:h="http://schemas.microsoft.com/exchange/services/2006/types" xmlns="http://schemas.microsoft.com/exchange/services/2006/types" xmlns:xsi="http://www.w3.org/2001/XMLSchema-instance" xmlns:xsd="http://www.w3.org/2001/XMLSchema" MajorVersion="14" MinorVersion="2" MajorBuildNumber="328" MinorBuildNumber="11"/>
  </s:Header>
  <s:Body xmlns:xsi="http://www.w3.org/2001/XMLSchema-instance" xmlns:xsd="http://www.w3.org/2001/XMLSchema">
    <m:GetItemResponse xmlns:m="http://schemas.microsoft.com/exchange/services/2006/messages" xmlns:t="http://schemas.microsoft.com/exchange/services/2006/types">
      <m:ResponseMessages>
        <m:GetItemResponseMessage ResponseClass="Success">
          <m:ResponseCode>NoError</m:ResponseCode>
          <m:Items>
            <t:CalendarItem>
              <t:ItemId Id="{event.id}" ChangeKey="{event.change_key}"/>
              <t:ParentFolderId Id="fooo" ChangeKey="bar"/>
              <t:ItemClass>IPM.Appointment</t:ItemClass>
              <t:Subject>{event.subject}</t:Subject>
              <t:Sensitivity>Normal</t:Sensitivity>
              <t:Body BodyType="HTML">{event.body}</t:Body>
              <t:Body BodyType="Text">{event.body}</t:Body>
              <t:DateTimeReceived>{event.start:%Y-%m-%dT%H:%M:%SZ}</t:DateTimeReceived>
              <t:Size>1935</t:Size>
              <t:Importance>Normal</t:Importance>
              <t:IsSubmitted>false</t:IsSubmitted>
              <t:IsDraft>false</t:IsDraft>
              <t:IsFromMe>false</t:IsFromMe>
              <t:IsResend>false</t:IsResend>
              <t:IsUnmodified>false</t:IsUnmodified>
              <t:DateTimeSent>{event.start:%Y-%m-%dT%H:%M:%SZ}</t:DateTimeSent>
              <t:DateTimeCreated>{event.start:%Y-%m-%dT%H:%M:%SZ}</t:DateTimeCreated>
              <t:ResponseObjects>
                <t:CancelCalendarItem/>
                <t:ForwardItem/>
              </t:ResponseObjects>
              <t:ReminderDueBy>{event.start:%Y-%m-%dT%H:%M:%SZ}</t:ReminderDueBy>
              <t:ReminderIsSet>true</t:ReminderIsSet>
              <t:ReminderMinutesBeforeStart>15</t:ReminderMinutesBeforeStart>
              <t:DisplayCc/>
              <t:DisplayTo/>
              <t:HasAttachments>false</t:HasAttachments>
              <t:Culture>en-US</t:Culture>
              <t:Start>{event.start:%Y-%m-%dT%H:%M:%SZ}</t:Start>
              <t:End>{event.end:%Y-%m-%dT%H:%M:%SZ}</t:End>
              <t:IsAllDayEvent>false</t:IsAllDayEvent>
              <t:LegacyFreeBusyStatus>Busy</t:LegacyFreeBusyStatus>
              <t:Location>{event.location}</t:Location>
              <t:IsMeeting>true</t:IsMeeting>
              <t:IsCancelled>false</t:IsCancelled>
              <t:IsRecurring>false</t:IsRecurring>
              <t:MeetingRequestWasSent>false</t:MeetingRequestWasSent>
              <t:IsResponseRequested>true</t:IsResponseRequested>
              <t:CalendarItemType>Single</t:CalendarItemType>
              <t:MyResponseType>Organizer</t:MyResponseType>
              <t:Organizer>
                <t:Mailbox>
                  <t:Name>{organizer.name}</t:Name>
                  <t:EmailAddress>{organizer.email}</t:EmailAddress>
                  <t:RoutingType>SMTP</t:RoutingType>
                </t:Mailbox>
              </t:Organizer>
              <t:RequiredAttendees>
                <t:Attendee>
                  <t:Mailbox>
                    <t:Name>{required_accepted.name}</t:Name>
                    <t:EmailAddress>{required_accepted.email}</t:EmailAddress>
                    <t:RoutingType>SMTP</t:RoutingType>
                  </t:Mailbox>
                  <t:ResponseType>{required_accepted.response}</t:ResponseType>
                  <t:LastResponseTime>{required_accepted.last_response:%Y-%m-%dT%H:%M:%SZ}</t:LastResponseTime>
                </t:Attendee>
                <t:Attendee>
                  <t:Mailbox>
                    <t:Name>{required_tentative.name}</t:Name>
                    <t:EmailAddress>{required_tentative.email}</t:EmailAddress>
                    <t:RoutingType>SMTP</t:RoutingType>
                  </t:Mailbox>
                  <t:ResponseType>{required_tentative.response}</t:ResponseType>
                  <t:LastResponseTime>{required_tentative.last_response:%Y-%m-%dT%H:%M:%SZ}</t:LastResponseTime>
                </t:Attendee>
               <t:Attendee>
                  <t:Mailbox>
                    <t:Name>{required_declined.name}</t:Name>
                    <t:EmailAddress>{required_declined.email}</t:EmailAddress>
                    <t:RoutingType>SMTP</t:RoutingType>
                  </t:Mailbox>
                  <t:ResponseType>{required_declined.response}</t:ResponseType>
                  <t:LastResponseTime>{required_declined.last_response:%Y-%m-%dT%H:%M:%SZ}</t:LastResponseTime>
                </t:Attendee>
                <t:Attendee>
                  <t:Mailbox>
                    <t:Name>{required_unknown.name}</t:Name>
                    <t:EmailAddress>{required_unknown.email}</t:EmailAddress>
                    <t:RoutingType>SMTP</t:RoutingType>
                  </t:Mailbox>
                  <t:ResponseType>{required_unknown.response}</t:ResponseType>
                </t:Attendee>
              </t:RequiredAttendees>
              <t:OptionalAttendees>
                <t:Attendee>
                  <t:Mailbox>
                    <t:Name>{optional_accepted.name}</t:Name>
                    <t:EmailAddress>{optional_accepted.email}</t:EmailAddress>
                    <t:RoutingType>SMTP</t:RoutingType>
                  </t:Mailbox>
                  <t:ResponseType>{optional_accepted.response}</t:ResponseType>
                  <t:LastResponseTime>{optional_accepted.last_response:%Y-%m-%dT%H:%M:%SZ}</t:LastResponseTime>
                </t:Attendee>
                <t:Attendee>
                  <t:Mailbox>
                    <t:Name>{optional_tentative.name}</t:Name>
                    <t:EmailAddress>{optional_tentative.email}</t:EmailAddress>
                    <t:RoutingType>SMTP</t:RoutingType>
                  </t:Mailbox>
                  <t:ResponseType>{optional_tentative.response}</t:ResponseType>
                  <t:LastResponseTime>{optional_tentative.last_response:%Y-%m-%dT%H:%M:%SZ}</t:LastResponseTime>
                </t:Attendee>
               <t:Attendee>
                  <t:Mailbox>
                    <t:Name>{optional_declined.name}</t:Name>
                    <t:EmailAddress>{optional_declined.email}</t:EmailAddress>
                    <t:RoutingType>SMTP</t:RoutingType>
                  </t:Mailbox>
                  <t:ResponseType>{optional_declined.response}</t:ResponseType>
                  <t:LastResponseTime>{optional_declined.last_response:%Y-%m-%dT%H:%M:%SZ}</t:LastResponseTime>
                </t:Attendee>
                <t:Attendee>
                  <t:Mailbox>
                    <t:Name>{optional_unknown.name}</t:Name>
                    <t:EmailAddress>{optional_unknown.email}</t:EmailAddress>
                    <t:RoutingType>SMTP</t:RoutingType>
                  </t:Mailbox>
                  <t:ResponseType>{optional_unknown.response}</t:ResponseType>
                </t:Attendee>
              </t:OptionalAttendees>
              <t:Resources>
                <t:Attendee>
                  <t:Mailbox>
                    <t:Name>{resource.name}</t:Name>
                    <t:EmailAddress>{resource.email}</t:EmailAddress>
                    <t:RoutingType>SMTP</t:RoutingType>
                  </t:Mailbox>
                  <t:ResponseType>{resource.response}</t:ResponseType>
                  <t:LastResponseTime>{resource.last_response:%Y-%m-%dT%H:%M:%SZ}</t:LastResponseTime>
                </t:Attendee>
              </t:Resources>

              <t:ConflictingMeetingCount>1</t:ConflictingMeetingCount>
              <t:AdjacentMeetingCount>1</t:AdjacentMeetingCount>
              <t:ConflictingMeetings>
                <t:CalendarItem>
                  <t:ItemId Id="rarrrrr" ChangeKey="blarg"/>
                  <t:Subject>My other awesome event</t:Subject>
                  <t:Start>{event.start:%Y-%m-%dT%H:%M:%SZ}</t:Start>
                  <t:End>{event.end:%Y-%m-%dT%H:%M:%SZ}</t:End>
                  <t:LegacyFreeBusyStatus>Busy</t:LegacyFreeBusyStatus>
                  <t:Location>Nowhere special</t:Location>
                </t:CalendarItem>
              </t:ConflictingMeetings>
              <t:AdjacentMeetings>
                <t:CalendarItem>
                  <t:ItemId Id="dinosaur" ChangeKey="goesrarrr"/>
                  <t:Subject>my other OTHER awesome event</t:Subject>
                  <t:Start>{event.start:%Y-%m-%dT%H:%M:%SZ}</t:Start>
                  <t:End>{event.end:%Y-%m-%dT%H:%M:%SZ}</t:End>
                  <t:LegacyFreeBusyStatus>Busy</t:LegacyFreeBusyStatus>
                  <t:Location>Outside</t:Location>
                </t:CalendarItem>
              </t:AdjacentMeetings>
              <t:Duration>PT1H</t:Duration>
              <t:TimeZone>(UTC-08:00) Pacific Time (US &amp; Canada)</t:TimeZone>
              <t:AppointmentSequenceNumber>0</t:AppointmentSequenceNumber>
              <t:AppointmentState>1</t:AppointmentState>
            </t:CalendarItem>
          </m:Items>
        </m:GetItemResponseMessage>
      </m:ResponseMessages>
    </m:GetItemResponse>
  </s:Body>
</s:Envelope>
""".format(event=TEST_EVENT,
           organizer=ORGANIZER,
           required_accepted=PERSON_REQUIRED_ACCEPTED,
           required_tentative=PERSON_REQUIRED_TENTATIVE,
           required_declined=PERSON_REQUIRED_DECLINED,
           required_unknown=PERSON_REQUIRED_UNKNOWN,
           optional_accepted=PERSON_OPTIONAL_ACCEPTED,
           optional_tentative=PERSON_OPTIONAL_TENTATIVE,
           optional_declined=PERSON_OPTIONAL_DECLINED,
           optional_unknown=PERSON_OPTIONAL_UNKNOWN,
           resource=RESOURCE
           )

GET_ITEM_RESPONSE_ID_ONLY = u"""<soap:Envelope xmlns:soap="http://schemas.xmlsoap.org/soap/envelope/"
               xmlns:xsi="http://www.w3.org/2001/XMLSchema-instance"
               xmlns:xsd="http://www.w3.org/2001/XMLSchema">
  <soap:Header>
    <t:ServerVersionInfo MajorVersion="8" MinorVersion="0" MajorBuildNumber="602" MinorBuildNumber="0"
                       xmlns:t="http://schemas.microsoft.com/exchange/services/2006/types"/>
  </soap:Header>
  <soap:Body>
    <GetItemResponse xmlns:m="http://schemas.microsoft.com/exchange/services/2006/messages"
                   xmlns:t="http://schemas.microsoft.com/exchange/services/2006/types"
                   xmlns="http://schemas.microsoft.com/exchange/services/2006/messages">
      <m:ResponseMessages>
        <m:GetItemResponseMessage ResponseClass="Success">
          <m:ResponseCode>NoError</m:ResponseCode>
          <m:Items>
            <t:CalendarItem>
              <t:ItemId Id="{event.id}" ChangeKey="{event.change_key}"/>
            </t:CalendarItem>
          </m:Items>
        </m:GetItemResponseMessage>
      </m:ResponseMessages>
    </GetItemResponse>
  </soap:Body>
</soap:Envelope>""".format(event=TEST_EVENT)


GET_RECURRING_MASTER_DAILY_EVENT = u"""<s:Envelope xmlns:s="http://schemas.xmlsoap.org/soap/envelope/">
  <s:Header>
    <h:ServerVersionInfo xmlns:h="http://schemas.microsoft.com/exchange/services/2006/types" xmlns="http://schemas.microsoft.com/exchange/services/2006/types" xmlns:xsi="http://www.w3.org/2001/XMLSchema-instance" xmlns:xsd="http://www.w3.org/2001/XMLSchema" MajorVersion="14" MinorVersion="3" MajorBuildNumber="195" MinorBuildNumber="1"/>
  </s:Header>
  <s:Body xmlns:xsi="http://www.w3.org/2001/XMLSchema-instance" xmlns:xsd="http://www.w3.org/2001/XMLSchema">
    <m:GetItemResponse xmlns:m="http://schemas.microsoft.com/exchange/services/2006/messages" xmlns:t="http://schemas.microsoft.com/exchange/services/2006/types">
      <m:ResponseMessages>
        <m:GetItemResponseMessage ResponseClass="Success">
          <m:ResponseCode>NoError</m:ResponseCode>
          <m:Items>
            <t:CalendarItem>
^[OB          <t:ItemId Id="{event.id}" ChangeKey="DwAAABYAAAAKya75lDkfRK4qUlGlFIidAAAErmiT"/>
              <t:ParentFolderId Id="{event.calendar_id}" ChangeKey="AQAAAA=="/>
              <t:ItemClass>IPM.Appointment</t:ItemClass>
              <t:Subject>{event.subject}</t:Subject>
              <t:Sensitivity>Normal</t:Sensitivity>
              <t:Body BodyType="HTML">{event.body}</t:Body>
              <t:Body BodyType="Text">{event.body}</t:Body>
              <t:DateTimeReceived>{event.start:%Y-%m-%dT%H:%M:%SZ}</t:DateTimeReceived>
              <t:Size>2527</t:Size>
              <t:Importance>Normal</t:Importance>
              <t:IsSubmitted>false</t:IsSubmitted>
              <t:IsDraft>false</t:IsDraft>
              <t:IsFromMe>false</t:IsFromMe>
              <t:IsResend>false</t:IsResend>
              <t:IsUnmodified>false</t:IsUnmodified>
              <t:DateTimeSent>{event.start:%Y-%m-%dT%H:%M:%SZ}</t:DateTimeSent>
              <t:DateTimeCreated>{event.start:%Y-%m-%dT%H:%M:%SZ}</t:DateTimeCreated>
              <t:ResponseObjects>
                <t:CancelCalendarItem/>
                <t:ForwardItem/>
              </t:ResponseObjects>
              <t:ReminderIsSet>false</t:ReminderIsSet>
              <t:ReminderMinutesBeforeStart>15</t:ReminderMinutesBeforeStart>
              <t:DisplayCc/>
              <t:DisplayTo/>
              <t:HasAttachments>false</t:HasAttachments>
              <t:Culture>en-US</t:Culture>
              <t:Start>{event.start:%Y-%m-%dT%H:%M:%SZ}</t:Start>
              <t:End>{event.end:%Y-%m-%dT%H:%M:%SZ}</t:End>
              <t:IsAllDayEvent>false</t:IsAllDayEvent>
              <t:LegacyFreeBusyStatus>Busy</t:LegacyFreeBusyStatus>
              <t:Location>{event.location}</t:Location>
              <t:IsMeeting>true</t:IsMeeting>
              <t:IsCancelled>false</t:IsCancelled>
              <t:MeetingRequestWasSent>false</t:MeetingRequestWasSent>
              <t:IsResponseRequested>true</t:IsResponseRequested>
              <t:CalendarItemType>RecurringMaster</t:CalendarItemType>
              <t:MyResponseType>Organizer</t:MyResponseType>
              <t:Organizer>
                <t:Mailbox>
                  <t:Name>{organizer.name}</t:Name>
                  <t:EmailAddress>{organizer.email}</t:EmailAddress>
                  <t:RoutingType>SMTP</t:RoutingType>
                </t:Mailbox>
              </t:Organizer>
              <t:ConflictingMeetingCount>0</t:ConflictingMeetingCount>
              <t:AdjacentMeetingCount>0</t:AdjacentMeetingCount>
              <t:Duration>PT2H</t:Duration>
              <t:TimeZone>(UTC-06:00) Central Time (US &amp; Canada)</t:TimeZone>
              <t:AppointmentSequenceNumber>0</t:AppointmentSequenceNumber>
              <t:AppointmentState>1</t:AppointmentState>
              <t:Recurrence>
                <t:DailyRecurrence>
                  <t:Interval>{event.recurrence_interval}</t:Interval>
                </t:DailyRecurrence>
                <t:EndDateRecurrence>
                  <t:StartDate>{event.start:%Y-%m-%d}-05:00</t:StartDate>
                  <t:EndDate>{event.recurrence_end_date:%Y-%m-%d}-05:00</t:EndDate>
                </t:EndDateRecurrence>
              </t:Recurrence>
            </t:CalendarItem>
          </m:Items>
        </m:GetItemResponseMessage>
      </m:ResponseMessages>
    </m:GetItemResponse>
  </s:Body>
</s:Envelope>""".format(
  event=TEST_RECURRING_EVENT_DAILY,
  organizer=ORGANIZER,
)

GET_RECURRING_MASTER_WEEKLY_EVENT = u"""<s:Envelope xmlns:s="http://schemas.xmlsoap.org/soap/envelope/">
  <s:Header>
    <h:ServerVersionInfo xmlns:h="http://schemas.microsoft.com/exchange/services/2006/types" xmlns="http://schemas.microsoft.com/exchange/services/2006/types" xmlns:xsi="http://www.w3.org/2001/XMLSchema-instance" xmlns:xsd="http://www.w3.org/2001/XMLSchema" MajorVersion="14" MinorVersion="3" MajorBuildNumber="195" MinorBuildNumber="1"/>
  </s:Header>
  <s:Body xmlns:xsi="http://www.w3.org/2001/XMLSchema-instance" xmlns:xsd="http://www.w3.org/2001/XMLSchema">
    <m:GetItemResponse xmlns:m="http://schemas.microsoft.com/exchange/services/2006/messages" xmlns:t="http://schemas.microsoft.com/exchange/services/2006/types">
      <m:ResponseMessages>
        <m:GetItemResponseMessage ResponseClass="Success">
          <m:ResponseCode>NoError</m:ResponseCode>
          <m:Items>
            <t:CalendarItem>
              <t:ItemId Id="{event.id}" ChangeKey="{event.change_key}"/>
              <t:ParentFolderId Id="{event.calendar_id}" ChangeKey="AQAAAA=="/>
              <t:ItemClass>IPM.Appointment</t:ItemClass>
              <t:Subject>{event.subject}</t:Subject>
              <t:Sensitivity>Normal</t:Sensitivity>
              <t:Body BodyType="HTML">{event.body}</t:Body>
              <t:Body BodyType="Text">{event.body}</t:Body>
              <t:DateTimeReceived>{event.start:%Y-%m-%dT%H:%M:%SZ}</t:DateTimeReceived>
              <t:Size>2598</t:Size>
              <t:Importance>Normal</t:Importance>
              <t:IsSubmitted>false</t:IsSubmitted>
              <t:IsDraft>false</t:IsDraft>
              <t:IsFromMe>false</t:IsFromMe>
              <t:IsResend>false</t:IsResend>
              <t:IsUnmodified>false</t:IsUnmodified>
              <t:DateTimeSent>{event.start:%Y-%m-%dT%H:%M:%SZ}</t:DateTimeSent>
              <t:DateTimeCreated>{event.start:%Y-%m-%dT%H:%M:%SZ}</t:DateTimeCreated>
              <t:ResponseObjects>
                <t:CancelCalendarItem/>
                <t:ForwardItem/>
              </t:ResponseObjects>
              <t:ReminderIsSet>false</t:ReminderIsSet>
              <t:ReminderMinutesBeforeStart>15</t:ReminderMinutesBeforeStart>
              <t:DisplayCc/>
              <t:DisplayTo/>
              <t:HasAttachments>false</t:HasAttachments>
              <t:Culture>en-US</t:Culture>
              <t:Start>{event.start:%Y-%m-%dT%H:%M:%SZ}</t:Start>
              <t:End>{event.end:%Y-%m-%dT%H:%M:%SZ}</t:End>
              <t:IsAllDayEvent>false</t:IsAllDayEvent>
              <t:LegacyFreeBusyStatus>Busy</t:LegacyFreeBusyStatus>
              <t:Location>{event.location}</t:Location>
              <t:IsMeeting>true</t:IsMeeting>
              <t:IsCancelled>false</t:IsCancelled>
              <t:IsRecurring>false</t:IsRecurring>
              <t:MeetingRequestWasSent>false</t:MeetingRequestWasSent>
              <t:IsResponseRequested>true</t:IsResponseRequested>
              <t:CalendarItemType>RecurringMaster</t:CalendarItemType>
              <t:MyResponseType>Organizer</t:MyResponseType>
              <t:Organizer>
                <t:Mailbox>
                  <t:Name>{organizer.name}</t:Name>
                  <t:EmailAddress>{organizer.email}</t:EmailAddress>
                  <t:RoutingType>SMTP</t:RoutingType>
                </t:Mailbox>
              </t:Organizer>
              <t:ConflictingMeetingCount>0</t:ConflictingMeetingCount>
              <t:AdjacentMeetingCount>0</t:AdjacentMeetingCount>
              <t:Duration>PT1H</t:Duration>
              <t:TimeZone>(UTC-06:00) Central Time (US &amp; Canada)</t:TimeZone>
              <t:AppointmentSequenceNumber>0</t:AppointmentSequenceNumber>
              <t:AppointmentState>1</t:AppointmentState>
              <t:Recurrence>
                <t:WeeklyRecurrence>
                  <t:Interval>{event.recurrence_interval}</t:Interval>
                  <t:DaysOfWeek>{event.recurrence_days}</t:DaysOfWeek>
                </t:WeeklyRecurrence>
                <t:EndDateRecurrence>
                  <t:StartDate>{event.start:%Y-%m-%d}-05:00</t:StartDate>
                  <t:EndDate>{event.recurrence_end_date:%Y-%m-%d}-05:00</t:EndDate>
                </t:EndDateRecurrence>
              </t:Recurrence>
              <t:MeetingTimeZone TimeZoneName="Central Standard Time">
                <t:BaseOffset>PT360M</t:BaseOffset>
                <t:Standard TimeZoneName="Standard">
                  <t:Offset>PT0M</t:Offset>
                  <t:RelativeYearlyRecurrence>
                    <t:DaysOfWeek>Sunday</t:DaysOfWeek>
                    <t:DayOfWeekIndex>First</t:DayOfWeekIndex>
                    <t:Month>November</t:Month>
                  </t:RelativeYearlyRecurrence>
                  <t:Time>02:00:00</t:Time>
                </t:Standard>
                <t:Daylight TimeZoneName="Daylight">
                  <t:Offset>-PT60M</t:Offset>
                  <t:RelativeYearlyRecurrence>
                    <t:DaysOfWeek>Sunday</t:DaysOfWeek>
                    <t:DayOfWeekIndex>Second</t:DayOfWeekIndex>
                    <t:Month>March</t:Month>
                  </t:RelativeYearlyRecurrence>
                  <t:Time>02:00:00</t:Time>
                </t:Daylight>
              </t:MeetingTimeZone>
            </t:CalendarItem>
          </m:Items>
        </m:GetItemResponseMessage>
      </m:ResponseMessages>
    </m:GetItemResponse>
  </s:Body>
</s:Envelope>""".format(
  event=TEST_RECURRING_EVENT_WEEKLY,
  organizer=ORGANIZER,
)

GET_RECURRING_MASTER_MONTHLY_EVENT = u"""<s:Envelope xmlns:s="http://schemas.xmlsoap.org/soap/envelope/">
  <s:Header>
    <h:ServerVersionInfo xmlns:h="http://schemas.microsoft.com/exchange/services/2006/types" xmlns="http://schemas.microsoft.com/exchange/services/2006/types" xmlns:xsi="http://www.w3.org/2001/XMLSchema-instance" xmlns:xsd="http://www.w3.org/2001/XMLSchema" MajorVersion="14" MinorVersion="3" MajorBuildNumber="195" MinorBuildNumber="1"/>
  </s:Header>
  <s:Body xmlns:xsi="http://www.w3.org/2001/XMLSchema-instance" xmlns:xsd="http://www.w3.org/2001/XMLSchema">
    <m:GetItemResponse xmlns:m="http://schemas.microsoft.com/exchange/services/2006/messages" xmlns:t="http://schemas.microsoft.com/exchange/services/2006/types">
      <m:ResponseMessages>
        <m:GetItemResponseMessage ResponseClass="Success">
          <m:ResponseCode>NoError</m:ResponseCode>
          <m:Items>
            <t:CalendarItem>
              <t:ItemId Id="{event.id}" ChangeKey="{event.change_key}"/>
              <t:ParentFolderId Id="{event.calendar_id}" ChangeKey="AQAAAA=="/>
              <t:ItemClass>IPM.Appointment</t:ItemClass>
              <t:Subject>{event.subject}</t:Subject>
              <t:Sensitivity>Normal</t:Sensitivity>
              <t:Body BodyType="HTML">{event.body}</t:Body>
              <t:Body BodyType="Text">{event.body}</t:Body>
              <t:DateTimeReceived>{event.start:%Y-%m-%dT%H:%M:%SZ}</t:DateTimeReceived>
              <t:Size>2588</t:Size>
              <t:Importance>Normal</t:Importance>
              <t:IsSubmitted>false</t:IsSubmitted>
              <t:IsDraft>false</t:IsDraft>
              <t:IsFromMe>false</t:IsFromMe>
              <t:IsResend>false</t:IsResend>
              <t:IsUnmodified>false</t:IsUnmodified>
              <t:DateTimeSent>{event.start:%Y-%m-%dT%H:%M:%SZ}</t:DateTimeSent>
              <t:DateTimeCreated>{event.start:%Y-%m-%dT%H:%M:%SZ}</t:DateTimeCreated>
              <t:ResponseObjects>
                <t:CancelCalendarItem/>
                <t:ForwardItem/>
              </t:ResponseObjects>
              <t:ReminderIsSet>false</t:ReminderIsSet>
              <t:ReminderMinutesBeforeStart>15</t:ReminderMinutesBeforeStart>
              <t:DisplayCc/>
              <t:DisplayTo/>
              <t:HasAttachments>false</t:HasAttachments>
              <t:Culture>en-US</t:Culture>
              <t:Start>{event.start:%Y-%m-%dT%H:%M:%SZ}</t:Start>
              <t:End>{event.end:%Y-%m-%dT%H:%M:%SZ}</t:End>
              <t:IsAllDayEvent>false</t:IsAllDayEvent>
              <t:LegacyFreeBusyStatus>Busy</t:LegacyFreeBusyStatus>
              <t:Location>{event.location}</t:Location>
              <t:IsMeeting>true</t:IsMeeting>
              <t:IsCancelled>false</t:IsCancelled>
              <t:IsRecurring>false</t:IsRecurring>
              <t:MeetingRequestWasSent>false</t:MeetingRequestWasSent>
              <t:IsResponseRequested>true</t:IsResponseRequested>
              <t:CalendarItemType>RecurringMaster</t:CalendarItemType>
              <t:MyResponseType>Organizer</t:MyResponseType>
              <t:Organizer>
                <t:Mailbox>
                  <t:Name>{organizer.name}</t:Name>
                  <t:EmailAddress>{organizer.email}</t:EmailAddress>
                  <t:RoutingType>SMTP</t:RoutingType>
                </t:Mailbox>
              </t:Organizer>
              <t:ConflictingMeetingCount>0</t:ConflictingMeetingCount>
              <t:AdjacentMeetingCount>0</t:AdjacentMeetingCount>
              <t:Duration>PT1H</t:Duration>
              <t:TimeZone>(UTC-06:00) Central Time (US &amp; Canada)</t:TimeZone>
              <t:AppointmentSequenceNumber>0</t:AppointmentSequenceNumber>
              <t:AppointmentState>1</t:AppointmentState>
              <t:Recurrence>
                <t:AbsoluteMonthlyRecurrence>
                  <t:Interval>{event.recurrence_interval}</t:Interval>
                  <t:DayOfMonth>{event.start:%d}</t:DayOfMonth>
                </t:AbsoluteMonthlyRecurrence>
                <t:EndDateRecurrence>
                  <t:StartDate>{event.start:%Y-%m-%d}-05:00</t:StartDate>
                  <t:EndDate>{event.recurrence_end_date:%Y-%m-%d}-05:00</t:EndDate>
                </t:EndDateRecurrence>
              </t:Recurrence>
              <t:MeetingTimeZone TimeZoneName="Central Standard Time">
                <t:BaseOffset>PT360M</t:BaseOffset>
                <t:Standard TimeZoneName="Standard">
                  <t:Offset>PT0M</t:Offset>
                  <t:RelativeYearlyRecurrence>
                    <t:DaysOfWeek>Sunday</t:DaysOfWeek>
                    <t:DayOfWeekIndex>First</t:DayOfWeekIndex>
                    <t:Month>November</t:Month>
                  </t:RelativeYearlyRecurrence>
                  <t:Time>02:00:00</t:Time>
                </t:Standard>
                <t:Daylight TimeZoneName="Daylight">
                  <t:Offset>-PT60M</t:Offset>
                  <t:RelativeYearlyRecurrence>
                    <t:DaysOfWeek>Sunday</t:DaysOfWeek>
                    <t:DayOfWeekIndex>Second</t:DayOfWeekIndex>
                    <t:Month>March</t:Month>
                  </t:RelativeYearlyRecurrence>
                  <t:Time>02:00:00</t:Time>
                </t:Daylight>
              </t:MeetingTimeZone>
            </t:CalendarItem>
          </m:Items>
        </m:GetItemResponseMessage>
      </m:ResponseMessages>
    </m:GetItemResponse>
  </s:Body>
</s:Envelope>""".format(
  event=TEST_RECURRING_EVENT_MONTHLY,
  organizer=ORGANIZER,
)

GET_RECURRING_MASTER_YEARLY_EVENT = u"""<s:Envelope xmlns:s="http://schemas.xmlsoap.org/soap/envelope/">
  <s:Header>
    <h:ServerVersionInfo xmlns:h="http://schemas.microsoft.com/exchange/services/2006/types" xmlns="http://schemas.microsoft.com/exchange/services/2006/types" xmlns:xsi="http://www.w3.org/2001/XMLSchema-instance" xmlns:xsd="http://www.w3.org/2001/XMLSchema" MajorVersion="14" MinorVersion="3" MajorBuildNumber="195" MinorBuildNumber="1"/>
  </s:Header>
  <s:Body xmlns:xsi="http://www.w3.org/2001/XMLSchema-instance" xmlns:xsd="http://www.w3.org/2001/XMLSchema">
    <m:GetItemResponse xmlns:m="http://schemas.microsoft.com/exchange/services/2006/messages" xmlns:t="http://schemas.microsoft.com/exchange/services/2006/types">
      <m:ResponseMessages>
        <m:GetItemResponseMessage ResponseClass="Success">
          <m:ResponseCode>NoError</m:ResponseCode>
          <m:Items>
            <t:CalendarItem>
              <t:ItemId Id="{event.id}" ChangeKey="{event.change_key}"/>
              <t:ParentFolderId Id="{event.calendar_id}" ChangeKey="AQAAAA=="/>
              <t:ItemClass>IPM.Appointment</t:ItemClass>
              <t:Subject>{event.subject}</t:Subject>
              <t:Sensitivity>Normal</t:Sensitivity>
              <t:Body BodyType="HTML">{event.body}</t:Body>
              <t:Body BodyType="Text">{event.body}</t:Body>
              <t:DateTimeReceived>{event.start:%Y-%m-%dT%H:%M:%SZ}</t:DateTimeReceived>
              <t:Size>2535</t:Size>
              <t:Importance>Normal</t:Importance>
              <t:IsSubmitted>false</t:IsSubmitted>
              <t:IsDraft>false</t:IsDraft>
              <t:IsFromMe>false</t:IsFromMe>
              <t:IsResend>false</t:IsResend>
              <t:IsUnmodified>false</t:IsUnmodified>
              <t:DateTimeSent>{event.start:%Y-%m-%dT%H:%M:%SZ}</t:DateTimeSent>
              <t:DateTimeCreated>{event.start:%Y-%m-%dT%H:%M:%SZ}</t:DateTimeCreated>
              <t:ResponseObjects>
                <t:CancelCalendarItem/>
                <t:ForwardItem/>
              </t:ResponseObjects>
              <t:ReminderIsSet>false</t:ReminderIsSet>
              <t:ReminderMinutesBeforeStart>15</t:ReminderMinutesBeforeStart>
              <t:DisplayCc/>
              <t:DisplayTo/>
              <t:HasAttachments>false</t:HasAttachments>
              <t:Culture>en-US</t:Culture>
              <t:Start>{event.start:%Y-%m-%dT%H:%M:%SZ}</t:Start>
              <t:End>{event.end:%Y-%m-%dT%H:%M:%SZ}</t:End>
              <t:IsAllDayEvent>false</t:IsAllDayEvent>
              <t:LegacyFreeBusyStatus>Busy</t:LegacyFreeBusyStatus>
              <t:Location>{event.location}</t:Location>
              <t:IsMeeting>true</t:IsMeeting>
              <t:IsCancelled>false</t:IsCancelled>
              <t:IsRecurring>false</t:IsRecurring>
              <t:MeetingRequestWasSent>false</t:MeetingRequestWasSent>
              <t:IsResponseRequested>true</t:IsResponseRequested>
              <t:CalendarItemType>RecurringMaster</t:CalendarItemType>
              <t:MyResponseType>Organizer</t:MyResponseType>
              <t:Organizer>
                <t:Mailbox>
                  <t:Name>{organizer.name}</t:Name>
                  <t:EmailAddress>{organizer.email}</t:EmailAddress>
                  <t:RoutingType>SMTP</t:RoutingType>
                </t:Mailbox>
              </t:Organizer>
              <t:ConflictingMeetingCount>0</t:ConflictingMeetingCount>
              <t:AdjacentMeetingCount>0</t:AdjacentMeetingCount>
              <t:Duration>PT2H</t:Duration>
              <t:TimeZone>(UTC-06:00) Central Time (US &amp; Canada)</t:TimeZone>
              <t:AppointmentSequenceNumber>0</t:AppointmentSequenceNumber>
              <t:AppointmentState>1</t:AppointmentState>
              <t:Recurrence>
                <t:AbsoluteYearlyRecurrence>
                  <t:DayOfMonth>{event.start:%d}</t:DayOfMonth>
                  <t:Month>{event.start:%B}</t:Month>
                </t:AbsoluteYearlyRecurrence>
                <t:EndDateRecurrence>
                  <t:StartDate>{event.start:%Y-%m-%d}-05:00</t:StartDate>
                  <t:EndDate>{event.recurrence_end_date:%Y-%m-%d}-05:00</t:EndDate>
                </t:EndDateRecurrence>
              </t:Recurrence>
              <t:MeetingTimeZone TimeZoneName="Central Standard Time">
                <t:BaseOffset>PT360M</t:BaseOffset>
                <t:Standard TimeZoneName="Standard">
                  <t:Offset>PT0M</t:Offset>
                  <t:RelativeYearlyRecurrence>
                    <t:DaysOfWeek>Sunday</t:DaysOfWeek>
                    <t:DayOfWeekIndex>First</t:DayOfWeekIndex>
                    <t:Month>November</t:Month>
                  </t:RelativeYearlyRecurrence>
                  <t:Time>02:00:00</t:Time>
                </t:Standard>
                <t:Daylight TimeZoneName="Daylight">
                  <t:Offset>-PT60M</t:Offset>
                  <t:RelativeYearlyRecurrence>
                    <t:DaysOfWeek>Sunday</t:DaysOfWeek>
                    <t:DayOfWeekIndex>Second</t:DayOfWeekIndex>
                    <t:Month>March</t:Month>
                  </t:RelativeYearlyRecurrence>
                  <t:Time>02:00:00</t:Time>
                </t:Daylight>
              </t:MeetingTimeZone>
            </t:CalendarItem>
          </m:Items>
        </m:GetItemResponseMessage>
      </m:ResponseMessages>
    </m:GetItemResponse>
  </s:Body>
</s:Envelope>
""".format(
  event=TEST_RECURRING_EVENT_YEARLY,
  organizer=ORGANIZER,
)

GET_DAILY_OCCURRENCES = u"""<s:Envelope xmlns:s="http://schemas.xmlsoap.org/soap/envelope/">
  <s:Header>
    <h:ServerVersionInfo xmlns:h="http://schemas.microsoft.com/exchange/services/2006/types" xmlns="http://schemas.microsoft.com/exchange/services/2006/types" xmlns:xsi="http://www.w3.org/2001/XMLSchema-instance" xmlns:xsd="http://www.w3.org/2001/XMLSchema" MajorVersion="14" MinorVersion="3" MajorBuildNumber="195" MinorBuildNumber="1"/>
  </s:Header>
  <s:Body xmlns:xsi="http://www.w3.org/2001/XMLSchema-instance" xmlns:xsd="http://www.w3.org/2001/XMLSchema">
    <m:GetItemResponse xmlns:m="http://schemas.microsoft.com/exchange/services/2006/messages" xmlns:t="http://schemas.microsoft.com/exchange/services/2006/types">
      <m:ResponseMessages>
        <m:GetItemResponseMessage ResponseClass="Success">
          <m:ResponseCode>NoError</m:ResponseCode>
          <m:Items>
            <t:CalendarItem>
              <t:ItemId Id="{events[0].id}" ChangeKey="{events[0].change_key}"/>
              <t:ParentFolderId Id="{events[0].calendar_id}" ChangeKey="AQAAAA=="/>
              <t:ItemClass>IPM.Appointment.Occurrence</t:ItemClass>
              <t:Subject>{events[0].subject}</t:Subject>
              <t:Sensitivity>Normal</t:Sensitivity>
              <t:Body BodyType="HTML">{events[0].body}</t:Body>
              <t:Body BodyType="Text">{events[0].body}</t:Body>
              <t:DateTimeReceived>{events[0].start:%Y-%m-%dT%H:%M:%SZ}</t:DateTimeReceived>
              <t:Size>2532</t:Size>
              <t:Importance>Normal</t:Importance>
              <t:IsSubmitted>false</t:IsSubmitted>
              <t:IsDraft>false</t:IsDraft>
              <t:IsFromMe>false</t:IsFromMe>
              <t:IsResend>false</t:IsResend>
              <t:IsUnmodified>false</t:IsUnmodified>
              <t:DateTimeSent>{events[0].start:%Y-%m-%dT%H:%M:%SZ}</t:DateTimeSent>
              <t:DateTimeCreated>{events[0].start:%Y-%m-%dT%H:%M:%SZ}</t:DateTimeCreated>
              <t:ResponseObjects>
                <t:CancelCalendarItem/>
                <t:ForwardItem/>
              </t:ResponseObjects>
              <t:ReminderIsSet>false</t:ReminderIsSet>
              <t:ReminderMinutesBeforeStart>15</t:ReminderMinutesBeforeStart>
              <t:DisplayCc/>
              <t:DisplayTo/>
              <t:HasAttachments>false</t:HasAttachments>
              <t:Culture>en-US</t:Culture>
              <t:Start>{events[0].start:%Y-%m-%dT%H:%M:%SZ}</t:Start>
              <t:End>{events[0].end:%Y-%m-%dT%H:%M:%SZ}</t:End>
              <t:OriginalStart>2014-10-15T22:00:00Z</t:OriginalStart>
              <t:IsAllDayEvent>false</t:IsAllDayEvent>
              <t:LegacyFreeBusyStatus>Busy</t:LegacyFreeBusyStatus>
              <t:Location>{events[0].location}</t:Location>
              <t:IsMeeting>true</t:IsMeeting>
              <t:IsCancelled>false</t:IsCancelled>
              <t:IsRecurring>true</t:IsRecurring>
              <t:MeetingRequestWasSent>false</t:MeetingRequestWasSent>
              <t:IsResponseRequested>true</t:IsResponseRequested>
              <t:CalendarItemType>Occurrence</t:CalendarItemType>
              <t:MyResponseType>Organizer</t:MyResponseType>
              <t:Organizer>
                <t:Mailbox>
                  <t:Name>{organizer.name}</t:Name>
                  <t:EmailAddress>{organizer.email}</t:EmailAddress>
                  <t:RoutingType>SMTP</t:RoutingType>
                </t:Mailbox>
              </t:Organizer>
              <t:ConflictingMeetingCount>0</t:ConflictingMeetingCount>
              <t:AdjacentMeetingCount>0</t:AdjacentMeetingCount>
              <t:Duration>PT1H</t:Duration>
              <t:TimeZone>(UTC-06:00) Central Time (US &amp; Canada)</t:TimeZone>
              <t:AppointmentSequenceNumber>0</t:AppointmentSequenceNumber>
              <t:AppointmentState>1</t:AppointmentState>
            </t:CalendarItem>
          </m:Items>
        </m:GetItemResponseMessage>
        <m:GetItemResponseMessage ResponseClass="Success">
          <m:ResponseCode>NoError</m:ResponseCode>
          <m:Items>
            <t:CalendarItem>
              <t:ItemId Id="{events[1].id}" ChangeKey="{events[1].change_key}"/>
              <t:ParentFolderId Id="{events[1].calendar_id}" ChangeKey="AQAAAA=="/>
              <t:ItemClass>IPM.Appointment.Occurrence</t:ItemClass>
              <t:Subject>{events[1].subject}</t:Subject>
              <t:Sensitivity>Normal</t:Sensitivity>
              <t:Body BodyType="HTML">{events[1].body}</t:Body>
              <t:Body BodyType="Text">{events[1].body}</t:Body>
              <t:DateTimeReceived>{events[1].start:%Y-%m-%dT%H:%M:%SZ}</t:DateTimeReceived>
              <t:Size>2532</t:Size>
              <t:Importance>Normal</t:Importance>
              <t:IsSubmitted>false</t:IsSubmitted>
              <t:IsDraft>false</t:IsDraft>
              <t:IsFromMe>false</t:IsFromMe>
              <t:IsResend>false</t:IsResend>
              <t:IsUnmodified>false</t:IsUnmodified>
              <t:DateTimeSent>{events[1].start:%Y-%m-%dT%H:%M:%SZ}</t:DateTimeSent>
              <t:DateTimeCreated>{events[1].start:%Y-%m-%dT%H:%M:%SZ}</t:DateTimeCreated>
              <t:ResponseObjects>
                <t:CancelCalendarItem/>
                <t:ForwardItem/>
              </t:ResponseObjects>
              <t:ReminderIsSet>false</t:ReminderIsSet>
              <t:ReminderMinutesBeforeStart>15</t:ReminderMinutesBeforeStart>
              <t:DisplayCc/>
              <t:DisplayTo/>
              <t:HasAttachments>false</t:HasAttachments>
              <t:Culture>en-US</t:Culture>
              <t:Start>{events[1].start:%Y-%m-%dT%H:%M:%SZ}</t:Start>
              <t:End>{events[1].end:%Y-%m-%dT%H:%M:%SZ}</t:End>
              <t:OriginalStart>2014-10-15T22:00:00Z</t:OriginalStart>
              <t:IsAllDayEvent>false</t:IsAllDayEvent>
              <t:LegacyFreeBusyStatus>Busy</t:LegacyFreeBusyStatus>
              <t:Location>{events[1].location}</t:Location>
              <t:IsMeeting>true</t:IsMeeting>
              <t:IsCancelled>false</t:IsCancelled>
              <t:IsRecurring>true</t:IsRecurring>
              <t:MeetingRequestWasSent>false</t:MeetingRequestWasSent>
              <t:IsResponseRequested>true</t:IsResponseRequested>
              <t:CalendarItemType>Occurrence</t:CalendarItemType>
              <t:MyResponseType>Organizer</t:MyResponseType>
              <t:Organizer>
                <t:Mailbox>
                  <t:Name>{organizer.name}</t:Name>
                  <t:EmailAddress>{organizer.email}</t:EmailAddress>
                  <t:RoutingType>SMTP</t:RoutingType>
                </t:Mailbox>
              </t:Organizer>
              <t:ConflictingMeetingCount>0</t:ConflictingMeetingCount>
              <t:AdjacentMeetingCount>0</t:AdjacentMeetingCount>
              <t:Duration>PT1H</t:Duration>
              <t:TimeZone>(UTC-06:00) Central Time (US &amp; Canada)</t:TimeZone>
              <t:AppointmentSequenceNumber>0</t:AppointmentSequenceNumber>
              <t:AppointmentState>1</t:AppointmentState>
            </t:CalendarItem>
          </m:Items>
        </m:GetItemResponseMessage>
        <m:GetItemResponseMessage ResponseClass="Success">
          <m:ResponseCode>NoError</m:ResponseCode>
          <m:Items>
            <t:CalendarItem>
              <t:ItemId Id="{events[2].id}" ChangeKey="{events[2].change_key}"/>
              <t:ParentFolderId Id="{events[2].calendar_id}" ChangeKey="AQAAAA=="/>
              <t:ItemClass>IPM.Appointment.Occurrence</t:ItemClass>
              <t:Subject>{events[2].subject}</t:Subject>
              <t:Sensitivity>Normal</t:Sensitivity>
              <t:Body BodyType="HTML">{events[2].body}</t:Body>
              <t:Body BodyType="Text">{events[2].body}</t:Body>
              <t:DateTimeReceived>{events[2].start:%Y-%m-%dT%H:%M:%SZ}</t:DateTimeReceived>
              <t:Size>2532</t:Size>
              <t:Importance>Normal</t:Importance>
              <t:IsSubmitted>false</t:IsSubmitted>
              <t:IsDraft>false</t:IsDraft>
              <t:IsFromMe>false</t:IsFromMe>
              <t:IsResend>false</t:IsResend>
              <t:IsUnmodified>false</t:IsUnmodified>
              <t:DateTimeSent>{events[2].start:%Y-%m-%dT%H:%M:%SZ}</t:DateTimeSent>
              <t:DateTimeCreated>{events[2].start:%Y-%m-%dT%H:%M:%SZ}</t:DateTimeCreated>
              <t:ResponseObjects>
                <t:CancelCalendarItem/>
                <t:ForwardItem/>
              </t:ResponseObjects>
              <t:ReminderIsSet>false</t:ReminderIsSet>
              <t:ReminderMinutesBeforeStart>15</t:ReminderMinutesBeforeStart>
              <t:DisplayCc/>
              <t:DisplayTo/>
              <t:HasAttachments>false</t:HasAttachments>
              <t:Culture>en-US</t:Culture>
              <t:Start>{events[2].start:%Y-%m-%dT%H:%M:%SZ}</t:Start>
              <t:End>{events[2].end:%Y-%m-%dT%H:%M:%SZ}</t:End>
              <t:OriginalStart>2014-10-15T22:00:00Z</t:OriginalStart>
              <t:IsAllDayEvent>false</t:IsAllDayEvent>
              <t:LegacyFreeBusyStatus>Busy</t:LegacyFreeBusyStatus>
              <t:Location>{events[2].location}</t:Location>
              <t:IsMeeting>true</t:IsMeeting>
              <t:IsCancelled>false</t:IsCancelled>
              <t:IsRecurring>true</t:IsRecurring>
              <t:MeetingRequestWasSent>false</t:MeetingRequestWasSent>
              <t:IsResponseRequested>true</t:IsResponseRequested>
              <t:CalendarItemType>Occurrence</t:CalendarItemType>
              <t:MyResponseType>Organizer</t:MyResponseType>
              <t:Organizer>
                <t:Mailbox>
                  <t:Name>{organizer.name}</t:Name>
                  <t:EmailAddress>{organizer.email}</t:EmailAddress>
                  <t:RoutingType>SMTP</t:RoutingType>
                </t:Mailbox>
              </t:Organizer>
              <t:ConflictingMeetingCount>0</t:ConflictingMeetingCount>
              <t:AdjacentMeetingCount>0</t:AdjacentMeetingCount>
              <t:Duration>PT1H</t:Duration>
              <t:TimeZone>(UTC-06:00) Central Time (US &amp; Canada)</t:TimeZone>
              <t:AppointmentSequenceNumber>0</t:AppointmentSequenceNumber>
              <t:AppointmentState>1</t:AppointmentState>
            </t:CalendarItem>
          </m:Items>
        </m:GetItemResponseMessage>
        <m:GetItemResponseMessage ResponseClass="Error">
          <m:MessageText>Occurrence index is out of recurrence range.</m:MessageText>
          <m:ResponseCode>ErrorCalendarOccurrenceIndexIsOutOfRecurrenceRange</m:ResponseCode>
          <m:DescriptiveLinkKey>0</m:DescriptiveLinkKey>
          <m:Items/>
        </m:GetItemResponseMessage>
        <m:GetItemResponseMessage ResponseClass="Error">
          <m:MessageText>Occurrence index is out of recurrence range.</m:MessageText>
          <m:ResponseCode>ErrorCalendarOccurrenceIndexIsOutOfRecurrenceRange</m:ResponseCode>
          <m:DescriptiveLinkKey>0</m:DescriptiveLinkKey>
          <m:Items/>
        </m:GetItemResponseMessage>
      </m:ResponseMessages>
    </m:GetItemResponse>
  </s:Body>
</s:Envelope>""".format(
  events=TEST_EVENT_DAILY_OCCURRENCES,
  organizer=ORGANIZER,
)

GET_EMPTY_OCCURRENCES = u"""<s:Envelope xmlns:s="http://schemas.xmlsoap.org/soap/envelope/">
  <s:Header>
    <h:ServerVersionInfo xmlns:h="http://schemas.microsoft.com/exchange/services/2006/types" xmlns="http://schemas.microsoft.com/exchange/services/2006/types" xmlns:xsi="http://www.w3.org/2001/XMLSchema-instance" xmlns:xsd="http://www.w3.org/2001/XMLSchema" MajorVersion="14" MinorVersion="3" MajorBuildNumber="195" MinorBuildNumber="1"/>
  </s:Header>
  <s:Body xmlns:xsi="http://www.w3.org/2001/XMLSchema-instance" xmlns:xsd="http://www.w3.org/2001/XMLSchema">
    <m:GetItemResponse xmlns:m="http://schemas.microsoft.com/exchange/services/2006/messages" xmlns:t="http://schemas.microsoft.com/exchange/services/2006/types">
      <m:ResponseMessages>
        <m:GetItemResponseMessage ResponseClass="Error">
          <m:MessageText>Occurrence index is out of recurrence range.</m:MessageText>
          <m:ResponseCode>ErrorCalendarOccurrenceIndexIsOutOfRecurrenceRange</m:ResponseCode>
          <m:DescriptiveLinkKey>0</m:DescriptiveLinkKey>
          <m:Items/>
        </m:GetItemResponseMessage>
        <m:GetItemResponseMessage ResponseClass="Error">
          <m:MessageText>Occurrence index is out of recurrence range.</m:MessageText>
          <m:ResponseCode>ErrorCalendarOccurrenceIndexIsOutOfRecurrenceRange</m:ResponseCode>
          <m:DescriptiveLinkKey>0</m:DescriptiveLinkKey>
          <m:Items/>
        </m:GetItemResponseMessage>
        <m:GetItemResponseMessage ResponseClass="Error">
          <m:MessageText>Occurrence index is out of recurrence range.</m:MessageText>
          <m:ResponseCode>ErrorCalendarOccurrenceIndexIsOutOfRecurrenceRange</m:ResponseCode>
          <m:DescriptiveLinkKey>0</m:DescriptiveLinkKey>
          <m:Items/>
        </m:GetItemResponseMessage>
        <m:GetItemResponseMessage ResponseClass="Error">
          <m:MessageText>Occurrence index is out of recurrence range.</m:MessageText>
          <m:ResponseCode>ErrorCalendarOccurrenceIndexIsOutOfRecurrenceRange</m:ResponseCode>
          <m:DescriptiveLinkKey>0</m:DescriptiveLinkKey>
          <m:Items/>
        </m:GetItemResponseMessage>
        <m:GetItemResponseMessage ResponseClass="Error">
          <m:MessageText>Occurrence index is out of recurrence range.</m:MessageText>
          <m:ResponseCode>ErrorCalendarOccurrenceIndexIsOutOfRecurrenceRange</m:ResponseCode>
          <m:DescriptiveLinkKey>0</m:DescriptiveLinkKey>
          <m:Items/>
        </m:GetItemResponseMessage>
      </m:ResponseMessages>
    </m:GetItemResponse>
  </s:Body>
</s:Envelope>"""

ITEM_DOES_NOT_EXIST = u"""<s:Envelope xmlns:s="http://schemas.xmlsoap.org/soap/envelope/">
  <s:Header>
    <h:ServerVersionInfo xmlns:h="http://schemas.microsoft.com/exchange/services/2006/types" xmlns="http://schemas.microsoft.com/exchange/services/2006/types" xmlns:xsi="http://www.w3.org/2001/XMLSchem\
a-instance" xmlns:xsd="http://www.w3.org/2001/XMLSchema" MajorVersion="14" MinorVersion="2" MajorBuildNumber="328" MinorBuildNumber="11"/>
  </s:Header>
  <s:Body xmlns:xsi="http://www.w3.org/2001/XMLSchema-instance" xmlns:xsd="http://www.w3.org/2001/XMLSchema">
    <m:GetItemResponse xmlns:m="http://schemas.microsoft.com/exchange/services/2006/messages" xmlns:t="http://schemas.microsoft.com/exchange/services/2006/types">
      <m:ResponseMessages>
        <m:GetItemResponseMessage ResponseClass="Error">
          <m:MessageText>The specified object was not found in the store.</m:MessageText>
          <m:ResponseCode>ErrorItemNotFound</m:ResponseCode>
          <m:DescriptiveLinkKey>0</m:DescriptiveLinkKey>
          <m:Items/>
        </m:GetItemResponseMessage>
      </m:ResponseMessages>
    </m:GetItemResponse>
  </s:Body>
</s:Envelope>"""

SOAP_FAULT = u"""<s:Envelope xmlns:s="http://schemas.xmlsoap.org/soap/envelope/">
  <s:Body>
    <s:Fault>
      <faultcode xmlns:a="http://schemas.microsoft.com/exchange/services/2006/types">a:ErrorSchemaValidation</faultcode>
      <faultstring xml:lang="en-US">The request failed schema validation: Could not find schema information for the element 'bad'.</faultstring>
      <detail>
        <e:ResponseCode xmlns:e="http://schemas.microsoft.com/exchange/services/2006/errors">ErrorSchemaValidation</e:ResponseCode>
        <e:Message xmlns:e="http://schemas.microsoft.com/exchange/services/2006/errors">The request failed schema validation.</e:Message>
        <t:MessageXml xmlns:t="http://schemas.microsoft.com/exchange/services/2006/types">
          <t:LineNumber>11</t:LineNumber>
          <t:LinePosition>14</t:LinePosition>
          <t:Violation>Could not find schema information for the element 'boguselement'.</t:Violation>
        </t:MessageXml>
      </detail>
    </s:Fault>
  </s:Body>
</s:Envelope>"""


DELETE_ITEM_RESPONSE = u"""<soap:Envelope xmlns:soap="http://schemas.xmlsoap.org/soap/envelope/"
               xmlns:xsi="http://www.w3.org/2001/XMLSchema-instance"
               xmlns:xsd="http://www.w3.org/2001/XMLSchema">
  <soap:Header>
    <t:ServerVersionInfo MajorVersion="8" MinorVersion="0" MajorBuildNumber="595" MinorBuildNumber="0"
                         xmlns:t="http://schemas.microsoft.com/exchange/services/2006/types" />
  </soap:Header>
  <soap:Body>
    <DeleteItemResponse xmlns:m="http://schemas.microsoft.com/exchange/services/2006/messages"
                        xmlns:t="http://schemas.microsoft.com/exchange/services/2006/types"
                        xmlns="http://schemas.microsoft.com/exchange/services/2006/messages">
      <m:ResponseMessages>
        <m:DeleteItemResponseMessage ResponseClass="Success">
          <m:ResponseCode>NoError</m:ResponseCode>
        </m:DeleteItemResponseMessage>
      </m:ResponseMessages>
    </DeleteItemResponse>
  </soap:Body>
</soap:Envelope>"""


CREATE_ITEM_RESPONSE = u"""<soap:Envelope xmlns:soap="http://schemas.xmlsoap.org/soap/envelope/"
               xmlns:xsi="http://www.w3.org/2001/XMLSchema-instance"
               xmlns:xsd="http://www.w3.org/2001/XMLSchema">
  <soap:Header>
    <t:ServerVersionInfo MajorVersion="8" MinorVersion="0" MajorBuildNumber="685" MinorBuildNumber="8"
                         xmlns:t="http://schemas.microsoft.com/exchange/services/2006/types" />
  </soap:Header>
  <soap:Body>
    <CreateItemResponse xmlns:m="http://schemas.microsoft.com/exchange/services/2006/messages"
                        xmlns:t="http://schemas.microsoft.com/exchange/services/2006/types"
                        xmlns="http://schemas.microsoft.com/exchange/services/2006/messages">
      <m:ResponseMessages>
        <m:CreateItemResponseMessage ResponseClass="Success">
          <m:ResponseCode>NoError</m:ResponseCode>
          <m:Items>
            <t:CalendarItem>
              <t:ItemId Id="{event.id}" ChangeKey="{event.change_key}" />
            </t:CalendarItem>
          </m:Items>
        </m:CreateItemResponseMessage>
      </m:ResponseMessages>
    </CreateItemResponse>
  </soap:Body>
</soap:Envelope>""".format(event=TEST_EVENT)


UPDATE_ITEM_RESPONSE = u"""<soap:Envelope xmlns:soap="http://schemas.xmlsoap.org/soap/envelope/"
               xmlns:xsi="http://www.w3.org/2001/XMLSchema-instance"
  xmlns:xsd="http://www.w3.org/2001/XMLSchema">
  <soap:Header>
    <t:ServerVersionInfo MajorVersion="8" MinorVersion="0" MajorBuildNumber="664" MinorBuildNumber="0"
                         xmlns:t="http://schemas.microsoft.com/exchange/services/2006/types"/>
  </soap:Header>
  <soap:Body>
    <UpdateItemResponse xmlns:m="http://schemas.microsoft.com/exchange/services/2006/messages"
                        xmlns:t="http://schemas.microsoft.com/exchange/services/2006/types"
      xmlns="http://schemas.microsoft.com/exchange/services/2006/messages">
      <m:ResponseMessages>
        <m:UpdateItemResponseMessage ResponseClass="Success">
          <m:ResponseCode>NoError</m:ResponseCode>
          <m:Items>
            <t:Message>
              <t:ItemId Id="{event.id}" ChangeKey="{event.change_key}" />
            </t:Message>
          </m:Items>
        </m:UpdateItemResponseMessage>
      </m:ResponseMessages>
    </UpdateItemResponse>
  </soap:Body>
</soap:Envelope>""".format(event=TEST_EVENT)


GET_FOLDER_RESPONSE = u"""<soap:Envelope xmlns:soap="http://schemas.xmlsoap.org/soap/envelope/"
               xmlns:xsi="http://www.w3.org/2001/XMLSchema-instance"
               xmlns:xsd="http://www.w3.org/2001/XMLSchema">
  <soap:Header>
    <t:ServerVersionInfo MajorVersion="8" MinorVersion="0" MajorBuildNumber="628" MinorBuildNumber="0"
                         xmlns:t="http://schemas.microsoft.com/exchange/services/2006/types" />
  </soap:Header>
  <soap:Body>
    <GetFolderResponse xmlns:m="http://schemas.microsoft.com/exchange/services/2006/messages"
                       xmlns:t="http://schemas.microsoft.com/exchange/services/2006/types"
                       xmlns="http://schemas.microsoft.com/exchange/services/2006/messages">
      <m:ResponseMessages>
        <m:GetFolderResponseMessage ResponseClass="Success">
          <m:ResponseCode>NoError</m:ResponseCode>
          <m:Folders>
            <t:{folder.folder_type}>
              <t:FolderId Id="{folder.id}" ChangeKey="{folder.change_key}" />
              <t:ParentFolderId Id="{folder.parent_id}" ChangeKey="AQAAAA=="/>
              <t:DisplayName>{folder.display_name}</t:DisplayName>
              <t:TotalCount>2</t:TotalCount>
              <t:ChildFolderCount>0</t:ChildFolderCount>
              <t:UnreadCount>2</t:UnreadCount>
            </t:{folder.folder_type}>
          </m:Folders>
        </m:GetFolderResponseMessage>
      </m:ResponseMessages>
    </GetFolderResponse>
  </soap:Body>
</soap:Envelope>""".format(folder=TEST_FOLDER)


FOLDER_DOES_NOT_EXIST = u"""<s:Envelope xmlns:s="http://schemas.xmlsoap.org/soap/envelope/">
  <s:Header>
    <h:ServerVersionInfo xmlns:h="http://schemas.microsoft.com/exchange/services/2006/types"
                         xmlns="http://schemas.microsoft.com/exchange/services/2006/types"
                         xmlns:xsi="http://www.w3.org/2001/XMLSchema-instance"
                         xmlns:xsd="http://www.w3.org/2001/XMLSchema"
                         MajorVersion="14"
                         MinorVersion="3"
                         MajorBuildNumber="181"
                         MinorBuildNumber="6"/>
  </s:Header>
  <s:Body xmlns:xsi="http://www.w3.org/2001/XMLSchema-instance"
          xmlns:xsd="http://www.w3.org/2001/XMLSchema">
    <m:GetFolderResponse xmlns:m="http://schemas.microsoft.com/exchange/services/2006/messages"
                         xmlns:t="http://schemas.microsoft.com/exchange/services/2006/types">
      <m:ResponseMessages>
        <m:GetFolderResponseMessage ResponseClass="Error">
          <m:MessageText>The specified object was not found in the store.</m:MessageText>
          <m:ResponseCode>ErrorItemNotFound</m:ResponseCode>
          <m:DescriptiveLinkKey>0</m:DescriptiveLinkKey>
          <m:Folders/>
        </m:GetFolderResponseMessage>
      </m:ResponseMessages>
    </m:GetFolderResponse>
  </s:Body>
</s:Envelope>"""


CREATE_FOLDER_RESPONSE = u"""<s:Envelope xmlns:s="http://schemas.xmlsoap.org/soap/envelope/">
  <s:Header>
    <h:ServerVersionInfo xmlns:h="http://schemas.microsoft.com/exchange/services/2006/types"
                         xmlns="http://schemas.microsoft.com/exchange/services/2006/types"
                         xmlns:xsi="http://www.w3.org/2001/XMLSchema-instance"
                         xmlns:xsd="http://www.w3.org/2001/XMLSchema"
                         MajorVersion="14"
                         MinorVersion="3"
                         MajorBuildNumber="181"
                         MinorBuildNumber="6"/>
  </s:Header>
  <s:Body xmlns:xsi="http://www.w3.org/2001/XMLSchema-instance"
          xmlns:xsd="http://www.w3.org/2001/XMLSchema">
    <m:CreateFolderResponse xmlns:m="http://schemas.microsoft.com/exchange/services/2006/messages"
                            xmlns:t="http://schemas.microsoft.com/exchange/services/2006/types">
      <m:ResponseMessages>
        <m:CreateFolderResponseMessage ResponseClass="Success">
          <m:ResponseCode>NoError</m:ResponseCode>
          <m:Folders>
            <t:{folder.folder_type}>
              <t:FolderId Id="{folder.id}" ChangeKey="{folder.change_key}"/>
            </t:{folder.folder_type}>
          </m:Folders>
        </m:CreateFolderResponseMessage>
      </m:ResponseMessages>
    </m:CreateFolderResponse>
  </s:Body>
</s:Envelope>""".format(folder=TEST_FOLDER)


DELETE_FOLDER_RESPONSE = u"""<?xml version="1.0" encoding="utf-8" ?>
<soap:Envelope xmlns:soap="http://schemas.xmlsoap.org/soap/envelope/"
               xmlns:xsi="http://www.w3.org/2001/XMLSchema-instance"
               xmlns:xsd="http://www.w3.org/2001/XMLSchema">
  <soap:Header>
    <t:ServerVersionInfo MajorVersion="8" MinorVersion="0" MajorBuildNumber="595" MinorBuildNumber="0"
                         xmlns:t="http://schemas.microsoft.com/exchange/services/2006/types" />
  </soap:Header>
  <soap:Body>
    <DeleteFolderResponse xmlns:m="http://schemas.microsoft.com/exchange/services/2006/messages"
                          xmlns:t="http://schemas.microsoft.com/exchange/services/2006/types"
                          xmlns="http://schemas.microsoft.com/exchange/services/2006/messages">
      <m:ResponseMessages>
        <m:DeleteFolderResponseMessage ResponseClass="Success">
          <m:ResponseCode>NoError</m:ResponseCode>
        </m:DeleteFolderResponseMessage>
      </m:ResponseMessages>
    </DeleteFolderResponse>
  </soap:Body>
</soap:Envelope>"""


FIND_FOLDER_RESPONSE = u"""<s:Envelope xmlns:s="http://schemas.xmlsoap.org/soap/envelope/">
  <s:Header>
    <h:ServerVersionInfo xmlns:h="http://schemas.microsoft.com/exchange/services/2006/types"
                         xmlns="http://schemas.microsoft.com/exchange/services/2006/types"
                         xmlns:xsi="http://www.w3.org/2001/XMLSchema-instance"
                         xmlns:xsd="http://www.w3.org/2001/XMLSchema"
                         MajorVersion="14" MinorVersion="3" MajorBuildNumber="181" MinorBuildNumber="6"/>
  </s:Header>
  <s:Body xmlns:xsi="http://www.w3.org/2001/XMLSchema-instance"
          xmlns:xsd="http://www.w3.org/2001/XMLSchema">
    <m:FindFolderResponse xmlns:m="http://schemas.microsoft.com/exchange/services/2006/messages"
                          xmlns:t="http://schemas.microsoft.com/exchange/services/2006/types">
      <m:ResponseMessages>
        <m:FindFolderResponseMessage ResponseClass="Success">
          <m:ResponseCode>NoError</m:ResponseCode>
          <m:RootFolder TotalItemsInView="4" IncludesLastItemInRange="true">
            <t:Folders>
              <t:Folder>
                <t:FolderId Id="AAhKNOZAAA=" ChangeKey="AhKNOb"/>
                <t:ParentFolderId Id="AABBCCDDEEFF" ChangeKey="AQAAAA=="/>
                <t:DisplayName>classrooms</t:DisplayName>
                <t:TotalCount>0</t:TotalCount>
                <t:ChildFolderCount>1</t:ChildFolderCount>
                <t:UnreadCount>0</t:UnreadCount>
              </t:Folder>
              <t:CalendarFolder>
                <t:FolderId Id="AhKSe7AAA=" ChangeKey="uAhKSe9"/>
                <t:ParentFolderId Id="AABBCCDDEEFF" ChangeKey="AQAAAA=="/>
                <t:FolderClass>IPF.Appointment</t:FolderClass>
                <t:DisplayName>conference</t:DisplayName>
                <t:TotalCount>0</t:TotalCount>
                <t:ChildFolderCount>0</t:ChildFolderCount>
              </t:CalendarFolder>
              <t:CalendarFolder>
                <t:FolderId Id="AAhKSrHAAA=" ChangeKey="AhKSrJ"/>
                <t:ParentFolderId Id="AABBCCDDEEFF" ChangeKey="AQAAAA=="/>
                <t:FolderClass>IPF.Appointment</t:FolderClass>
                <t:DisplayName>conference0</t:DisplayName>
                <t:TotalCount>0</t:TotalCount>
                <t:ChildFolderCount>0</t:ChildFolderCount>
              </t:CalendarFolder>
              <t:CalendarFolder>
                <t:FolderId Id="AAhKSw+AAA=" ChangeKey="AhKSxA"/>
                <t:ParentFolderId Id="AABBCCDDEEFF" ChangeKey="AQAAAA=="/>
                <t:FolderClass>IPF.Appointment</t:FolderClass>
                <t:DisplayName>conference1</t:DisplayName>
                <t:TotalCount>0</t:TotalCount>
                <t:ChildFolderCount>0</t:ChildFolderCount>
              </t:CalendarFolder>
            </t:Folders>
          </m:RootFolder>
        </m:FindFolderResponseMessage>
      </m:ResponseMessages>
    </m:FindFolderResponse>
  </s:Body>
</s:Envelope>"""


MOVE_EVENT_RESPONSE = u"""<s:Envelope xmlns:s="http://schemas.xmlsoap.org/soap/envelope/">
  <s:Header>
    <h:ServerVersionInfo xmlns:h="http://schemas.microsoft.com/exchange/services/2006/types"
                         xmlns="http://schemas.microsoft.com/exchange/services/2006/types"
                         xmlns:xsi="http://www.w3.org/2001/XMLSchema-instance"
                         xmlns:xsd="http://www.w3.org/2001/XMLSchema"
                         MajorVersion="14" MinorVersion="3" MajorBuildNumber="181" MinorBuildNumber="6"/>
  </s:Header>
  <s:Body xmlns:xsi="http://www.w3.org/2001/XMLSchema-instance"
          xmlns:xsd="http://www.w3.org/2001/XMLSchema">
    <m:MoveItemResponse xmlns:m="http://schemas.microsoft.com/exchange/services/2006/messages"
                        xmlns:t="http://schemas.microsoft.com/exchange/services/2006/types">
      <m:ResponseMessages>
        <m:MoveItemResponseMessage ResponseClass="Success">
          <m:ResponseCode>NoError</m:ResponseCode>
          <m:Items>
            <t:CalendarItem>
              <t:ItemId Id="{event.id}" ChangeKey="{event.change_key}"/>
            </t:CalendarItem>
          </m:Items>
        </m:MoveItemResponseMessage>
      </m:ResponseMessages>
    </m:MoveItemResponse>
  </s:Body>
</s:Envelope>""".format(event=TEST_EVENT_MOVED)


MOVE_FOLDER_RESPONSE = u"""<?xml version="1.0" encoding="utf-8" ?>
<soap:Envelope xmlns:soap="http://schemas.xmlsoap.org/soap/envelope/"
               xmlns:xsi="http://www.w3.org/2001/XMLSchema-instance"
               xmlns:xsd="http://www.w3.org/2001/XMLSchema">
  <soap:Header>
    <t:ServerVersionInfo MajorVersion="8" MinorVersion="0" MajorBuildNumber="685" MinorBuildNumber="8"
                         xmlns:t="http://schemas.microsoft.com/exchange/services/2006/types" />
  </soap:Header>
  <soap:Body>
    <MoveFolderResponse xmlns:m="http://schemas.microsoft.com/exchange/services/2006/messages"
                        xmlns:t="http://schemas.microsoft.com/exchange/services/2006/types"
                        xmlns="http://schemas.microsoft.com/exchange/services/2006/messages">
      <m:ResponseMessages>
        <m:MoveFolderResponseMessage ResponseClass="Success">
          <m:ResponseCode>NoError</m:ResponseCode>
          <m:Folders>
            <t:Folder>
              <t:FolderId Id="{folder.id}" ChangeKey="folder.change_key" />
            </t:Folder>
          </m:Folders>
        </m:MoveFolderResponseMessage>
      </m:ResponseMessages>
    </MoveFolderResponse>
  </soap:Body>
</soap:Envelope>""".format(folder=TEST_FOLDER)

LIST_EVENTS_RESPONSE = u"""<s:Envelope xmlns:s="http://schemas.xmlsoap.org/soap/envelope/">
  <s:Header>
    <h:ServerVersionInfo xmlns:h="http://schemas.microsoft.com/exchange/services/2006/types"
                         xmlns="http://schemas.microsoft.com/exchange/services/2006/types"
                         xmlns:xsi="http://www.w3.org/2001/XMLSchema-instance"
                         xmlns:xsd="http://www.w3.org/2001/XMLSchema"
                         MajorVersion="14" MinorVersion="3" MajorBuildNumber="181" MinorBuildNumber="6"/>  </s:Header>
  <s:Body xmlns:xsi="http://www.w3.org/2001/XMLSchema-instance" xmlns:xsd="http://www.w3.org/2001/XMLSchema">
    <m:FindItemResponse xmlns:m="http://schemas.microsoft.com/exchange/services/2006/messages" xmlns:t="http://schemas.microsoft.com/exchange/services/2006/types">
      <m:ResponseMessages>
        <m:FindItemResponseMessage ResponseClass="Success">
          <m:ResponseCode>NoError</m:ResponseCode>
          <m:RootFolder TotalItemsInView="42" IncludesLastItemInRange="true">
            <t:Items>
              <t:CalendarItem>
                <t:ItemId Id="id1" ChangeKey="ck1"/>
                <t:ItemClass>IPM.Appointment.Occurrence</t:ItemClass>
                <t:Subject>Event Subject 1</t:Subject>
                <t:Sensitivity>Normal</t:Sensitivity>
                <t:DateTimeReceived>2050-04-22T01:01:01Z</t:DateTimeReceived>
                <t:Size>114026</t:Size>
                <t:Importance>Normal</t:Importance>
                <t:IsSubmitted>false</t:IsSubmitted>
                <t:IsDraft>false</t:IsDraft>
                <t:IsFromMe>false</t:IsFromMe>
                <t:IsResend>false</t:IsResend>
                <t:IsUnmodified>false</t:IsUnmodified>
                <t:ReminderMinutesBeforeStart>15</t:ReminderMinutesBeforeStart>
                <t:DisplayCc>Roe, Tim</t:DisplayCc>
                <t:HasAttachments>false</t:HasAttachments>
                <t:Culture>en-US</t:Culture>
                <t:Start>2050-05-01T14:30:00Z</t:Start>
                <t:End>2050-05-01T16:00:00Z</t:End>
                <t:IsAllDayEvent>false</t:IsAllDayEvent>
                <t:LegacyFreeBusyStatus>Busy</t:LegacyFreeBusyStatus>
                <t:Location>Location1</t:Location>
                <t:IsMeeting>true</t:IsMeeting>
                <t:IsCancelled>false</t:IsCancelled>
                <t:IsRecurring>true</t:IsRecurring>
                <t:MeetingRequestWasSent>false</t:MeetingRequestWasSent>
                <t:IsResponseRequested>true</t:IsResponseRequested>
                <t:CalendarItemType>Occurrence</t:CalendarItemType>
                <t:MyResponseType>Accept</t:MyResponseType>
                <t:Organizer>
                  <t:Mailbox>
                    <t:Name>Organizing User 1</t:Name>
                  </t:Mailbox>
                </t:Organizer>
                <t:Duration>PT1H30M</t:Duration>
                <t:TimeZone>(UTC-05:00) Eastern Time (US &amp; Canada)</t:TimeZone>
                <t:AppointmentReplyTime>2050-04-23T16:39:38Z</t:AppointmentReplyTime>
                <t:AppointmentSequenceNumber>1</t:AppointmentSequenceNumber>
                <t:AppointmentState>3</t:AppointmentState>
              </t:CalendarItem>
              <t:CalendarItem>
                <t:ItemId Id="id2" ChangeKey="ck1"/>
                <t:ParentFolderId Id="parentid1" ChangeKey="ck3"/>
                <t:ItemClass>IPM.Appointment.Occurrence</t:ItemClass>
                <t:Subject>Event Subject 2</t:Subject>
                <t:Sensitivity>Normal</t:Sensitivity>
                <t:DateTimeReceived>2050-04-05T15:22:06Z</t:DateTimeReceived>
                <t:Size>4761</t:Size>
                <t:Importance>Normal</t:Importance>
                <t:IsSubmitted>false</t:IsSubmitted>
                <t:IsDraft>false</t:IsDraft>
                <t:IsFromMe>false</t:IsFromMe>
                <t:IsResend>false</t:IsResend>
                <t:IsUnmodified>false</t:IsUnmodified>
                <t:DateTimeSent>2014-09-05T15:22:06Z</t:DateTimeSent>
                <t:DateTimeCreated>2014-09-05T15:42:54Z</t:DateTimeCreated>
                <t:ReminderDueBy>2014-09-09T14:30:00Z</t:ReminderDueBy>
                <t:ReminderIsSet>true</t:ReminderIsSet>
                <t:ReminderMinutesBeforeStart>15</t:ReminderMinutesBeforeStart>
                <t:DisplayCc/>
                <t:DisplayTo>display1; display2</t:DisplayTo>
                <t:HasAttachments>false</t:HasAttachments>
                <t:Culture>en-US</t:Culture>
                <t:Start>2050-05-01T14:30:00Z</t:Start>
                <t:End>2050-05-01T14:45:00Z</t:End>
                <t:IsAllDayEvent>false</t:IsAllDayEvent>
                <t:LegacyFreeBusyStatus>Busy</t:LegacyFreeBusyStatus>
                <t:Location>Location2</t:Location>
                <t:IsMeeting>true</t:IsMeeting>
                <t:IsCancelled>false</t:IsCancelled>
                <t:IsRecurring>true</t:IsRecurring>
                <t:MeetingRequestWasSent>false</t:MeetingRequestWasSent>
                <t:IsResponseRequested>true</t:IsResponseRequested>
                <t:CalendarItemType>Occurrence</t:CalendarItemType>
                <t:MyResponseType>Accept</t:MyResponseType>
                <t:Organizer>
                  <t:Mailbox>
                    <t:Name>Organizer 2</t:Name>
                  </t:Mailbox>
                </t:Organizer>
                <t:Duration>PT15M</t:Duration>
                <t:TimeZone>(UTC-05:00) Eastern Time (US &amp; Canada)</t:TimeZone>
                <t:AppointmentReplyTime>2014-09-05T15:42:54Z</t:AppointmentReplyTime>
                <t:AppointmentSequenceNumber>0</t:AppointmentSequenceNumber>
                <t:AppointmentState>3</t:AppointmentState>
              </t:CalendarItem>
              <t:CalendarItem>
                <t:ItemId Id="id3" ChangeKey="ck4"/>
                <t:ParentFolderId Id="parentid2" ChangeKey="ck5"/>
                <t:ItemClass>IPM.Appointment</t:ItemClass>
                <t:Subject>Subject 3</t:Subject>
                <t:Sensitivity>Normal</t:Sensitivity>
                <t:DateTimeReceived>2014-09-30T15:26:27Z</t:DateTimeReceived>
                <t:Size>4912</t:Size>
                <t:Importance>Normal</t:Importance>
                <t:IsSubmitted>false</t:IsSubmitted>
                <t:IsDraft>false</t:IsDraft>
                <t:IsFromMe>false</t:IsFromMe>
                <t:IsResend>false</t:IsResend>
                <t:IsUnmodified>false</t:IsUnmodified>
                <t:DateTimeSent>2014-09-30T15:26:27Z</t:DateTimeSent>
                <t:DateTimeCreated>2014-09-30T15:37:12Z</t:DateTimeCreated>
                <t:ReminderDueBy>2014-10-01T17:00:00Z</t:ReminderDueBy>
                <t:ReminderIsSet>false</t:ReminderIsSet>
                <t:ReminderMinutesBeforeStart>15</t:ReminderMinutesBeforeStart>
                <t:DisplayCc/>
                <t:DisplayTo>display1; display2; display3</t:DisplayTo>
                <t:HasAttachments>false</t:HasAttachments>
                <t:Culture>en-US</t:Culture>
                <t:Start>2050-05-11T17:00:00Z</t:Start>
                <t:End>2050-05-11T18:00:00Z</t:End>
                <t:IsAllDayEvent>false</t:IsAllDayEvent>
                <t:LegacyFreeBusyStatus>Busy</t:LegacyFreeBusyStatus>
                <t:Location>location 3</t:Location>
                <t:IsMeeting>true</t:IsMeeting>
                <t:IsCancelled>false</t:IsCancelled>
                <t:IsRecurring>false</t:IsRecurring>
                <t:MeetingRequestWasSent>false</t:MeetingRequestWasSent>
                <t:IsResponseRequested>true</t:IsResponseRequested>
                <t:CalendarItemType>Single</t:CalendarItemType>
                <t:MyResponseType>Accept</t:MyResponseType>
                <t:Organizer>
                  <t:Mailbox>
                    <t:Name>Organizer 3</t:Name>
                  </t:Mailbox>
                </t:Organizer>
                <t:Duration>PT1H</t:Duration>
                <t:TimeZone>UTC</t:TimeZone>
                <t:AppointmentReplyTime>2014-09-30T15:37:11Z</t:AppointmentReplyTime>
                <t:AppointmentSequenceNumber>0</t:AppointmentSequenceNumber>
                <t:AppointmentState>3</t:AppointmentState>
              </t:CalendarItem>
            </t:Items>
          </m:RootFolder>
        </m:FindItemResponseMessage>
      </m:ResponseMessages>
    </m:FindItemResponse>
  </s:Body>
</s:Envelope>"""<|MERGE_RESOLUTION|>--- conflicted
+++ resolved
@@ -5,11 +5,7 @@
 
 Unless required by applicable law or agreed to in writing, software?distributed under the License is distributed on an "AS IS" BASIS, WITHOUT WARRANTIES OR CONDITIONS OF ANY KIND, either express or implied.
 """
-<<<<<<< HEAD
 from datetime import datetime, timedelta, date
-=======
-from datetime import datetime, timedelta
->>>>>>> 66f0824c
 from pytz import utc
 from collections import namedtuple
 from pyexchange.base.calendar import ExchangeEventOrganizer, ExchangeEventResponse, RESPONSE_ACCEPTED, RESPONSE_DECLINED, RESPONSE_TENTATIVE, RESPONSE_UNKNOWN
@@ -66,8 +62,8 @@
                           end=datetime(year=2050, month=5, day=20, hour=21, minute=43, second=51, tzinfo=utc),
                           body=u'rärr ï äm ä dïnösäür')
 
-TEST_EVENT_LIST_START=datetime(year=2050, month=4, day=20, hour=20, minute=42, second=50)
-TEST_EVENT_LIST_END=datetime(year=2050, month=5, day=20, hour=21, minute=43, second=51)
+TEST_EVENT_LIST_START = datetime(year=2050, month=4, day=20, hour=20, minute=42, second=50)
+TEST_EVENT_LIST_END = datetime(year=2050, month=5, day=20, hour=21, minute=43, second=51)
 
 TEST_EVENT_UPDATED = EventFixture(id=u'AABBCCDDEEFF',
                                   change_key=u'XXXXVVV',
@@ -81,15 +77,11 @@
 TEST_EVENT_MOVED = EventFixture(
   id=u'AABBCCDDEEFFAABBCCDDEEFF',
   change_key=u'GGHHIIJJKKLLMMGGHHIIJJKKLLMM',
-<<<<<<< HEAD
   calendar_id='calendar',
-=======
->>>>>>> 66f0824c
   subject=u'нyвrιd ѕolαr eclιpѕe',
   location=u'söüth päċïfïċ (40.1°S 123.7°W)',
   start=datetime(year=2050, month=5, day=20, hour=20, minute=42, second=50, tzinfo=utc),
   end=datetime(year=2050, month=5, day=20, hour=21, minute=43, second=51, tzinfo=utc),
-<<<<<<< HEAD
   body=u'rärr ï äm ä dïnösäür',
 )
 
@@ -159,10 +151,6 @@
       calendar_id='calendar',
     )
   )
-=======
-  body=u'rärr ï äm ä dïnösäür'
-)
->>>>>>> 66f0824c
 
 NOW = datetime.utcnow().replace(microsecond=0).replace(tzinfo=utc)  # If you don't remove microseconds, it screws with datetime comparisions :/
 
